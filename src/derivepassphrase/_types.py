# SPDX-FileCopyrightText: 2024 Marco Ricci <software@the13thletter.info>
#
# SPDX-License-Identifier: MIT

"""Types used by derivepassphrase."""

from __future__ import annotations

import enum
from typing import Literal, NamedTuple, TypeGuard

from typing_extensions import (
    Any,
    NotRequired,
    Required,
    TypedDict,
)

__all__ = (
    'SSH_AGENT',
    'SSH_AGENTC',
    'KeyCommentPair',
    'VaultConfig',
    'is_vault_config',
)


class VaultConfigGlobalSettings(TypedDict, total=False):
    r"""Configuration for vault: global settings.

    Attributes:
        key:
            The base64-encoded ssh public key to use, overriding the
            master passphrase. Optional.
        phrase:
            The master passphrase. Optional.
        unicode_normalization_form:
            The preferred Unicode normalization form; we warn the user
            if textual passphrases do not match their normalized forms.
            Optional, and a `derivepassphrase` extension.

    """

    key: NotRequired[str]
    phrase: NotRequired[str]
    unicode_normalization_form: NotRequired[
        Literal['NFC', 'NFD', 'NFKC', 'NFKD']
    ]


class VaultConfigServicesSettings(VaultConfigGlobalSettings, total=False):
    r"""Configuration for vault: services settings.

    Attributes:
        notes:
            Optional notes for this service, to display to the user when
            generating the passphrase.
        length:
            Desired passphrase length.
        repeat:
            The maximum number of immediate character repetitions
            allowed in the passphrase.  Disabled if set to 0.
        lower:
            Optional constraint on ASCII lowercase characters.  If
            positive, include this many lowercase characters
            somewhere in the passphrase.  If 0, avoid lowercase
            characters altogether.
        upper:
            Same as `lower`, but for ASCII uppercase characters.
        number:
            Same as `lower`, but for ASCII digits.
        space:
            Same as `lower`, but for the space character.
        dash:
            Same as `lower`, but for the hyphen-minus and underscore
            characters.
        symbol:
            Same as `lower`, but for all other hitherto unlisted
            ASCII printable characters (except backquote).

    """

    notes: NotRequired[str]
    length: NotRequired[int]
    repeat: NotRequired[int]
    lower: NotRequired[int]
    upper: NotRequired[int]
    number: NotRequired[int]
    space: NotRequired[int]
    dash: NotRequired[int]
    symbol: NotRequired[int]


_VaultConfig = TypedDict(
    '_VaultConfig',
    {'global': NotRequired[VaultConfigGlobalSettings]},
    total=False,
)


class VaultConfig(TypedDict, _VaultConfig, total=False):
    r"""Configuration for vault.

    Usually stored as JSON.

    Attributes:
        global (NotRequired[VaultConfigGlobalSettings]):
            Global settings.
        services (Required[dict[str, VaultConfigServicesSettings]]):
            Service-specific settings.

    """

    services: Required[dict[str, VaultConfigServicesSettings]]


def is_vault_config(obj: Any) -> TypeGuard[VaultConfig]:  # noqa: ANN401,C901,PLR0911,PLR0912
    """Check if `obj` is a valid vault config, according to typing.

    Args:
        obj: The object to test.

    Returns:
        True if this is a vault config, false otherwise.

    """
    if not isinstance(obj, dict):
        return False
    if 'global' in obj:
        o_global = obj['global']
        if not isinstance(o_global, dict):
            return False
        for key in ('key', 'phrase', 'unicode_normalization_form'):
            if key in o_global and not isinstance(o_global[key], str):
                return False
        if 'key' in o_global and 'phrase' in o_global:
            return False
    if not isinstance(obj.get('services'), dict):
        return False
    for sv_name, service in obj['services'].items():
        if not isinstance(sv_name, str):
            return False
        if not isinstance(service, dict):
            return False
        for key, value in service.items():
            match key:
                case 'notes' | 'phrase' | 'key':
                    if not isinstance(value, str):
                        return False
                case 'length':
                    if not isinstance(value, int) or value < 1:
                        return False
                case _:
                    if not isinstance(value, int) or value < 0:
                        return False
        if 'key' in service and 'phrase' in service:
            return False
    return True


class KeyCommentPair(NamedTuple):
    """SSH key plus comment pair.  For typing purposes.

    Attributes:
        key: SSH key.
        comment: SSH key comment.

    """

    key: bytes | bytearray
    comment: bytes | bytearray


class SSH_AGENTC(enum.Enum):  # noqa: N801
    """SSH agent protocol numbers: client requests.

    Attributes:
        REQUEST_IDENTITIES:
            List identities.  Expecting [`SSH_AGENT.IDENTITIES_ANSWER`]
            [derivepassphrase._types.SSH_AGENT].
        SIGN_REQUEST:
<<<<<<< HEAD
            Sign data.  Expecting [`SSH_AGENT.SIGN_RESPONSE`]
            [derivepassphrase._types.SSH_AGENT].
=======
            Sign data.  Expecting `SSH_AGENT.SIGN_RESPONSE`.
        ADD_IDENTITY:
            Add an (SSH2) identity.
        REMOVE_IDENTITY:
            Remove an (SSH2) identity.
        ADD_ID_CONSTRAINED:
            Add an (SSH2) identity, including key constraints.
>>>>>>> ef6258d3

    """

    REQUEST_IDENTITIES: int = 11
    SIGN_REQUEST: int = 13
    ADD_IDENTITY: int = 17
    REMOVE_IDENTITY: int = 18
    ADD_ID_CONSTRAINED: int = 25


class SSH_AGENT(enum.Enum):  # noqa: N801
    """SSH agent protocol numbers: server replies.

    Attributes:
        FAILURE:
            Generic failure code.
        SUCCESS:
            Generic success code.
        IDENTITIES_ANSWER:
            Successful answer to [`SSH_AGENTC.REQUEST_IDENTITIES`]
            [derivepassphrase._types.SSH_AGENTC].
        SIGN_RESPONSE:
            Successful answer to [`SSH_AGENTC.SIGN_REQUEST`]
            [derivepassphrase._types.SSH_AGENTC].

    """

    FAILURE: int = 5
    SUCCESS: int = 6
    IDENTITIES_ANSWER: int = 12
    SIGN_RESPONSE: int = 14<|MERGE_RESOLUTION|>--- conflicted
+++ resolved
@@ -179,18 +179,14 @@
             List identities.  Expecting [`SSH_AGENT.IDENTITIES_ANSWER`]
             [derivepassphrase._types.SSH_AGENT].
         SIGN_REQUEST:
-<<<<<<< HEAD
             Sign data.  Expecting [`SSH_AGENT.SIGN_RESPONSE`]
             [derivepassphrase._types.SSH_AGENT].
-=======
-            Sign data.  Expecting `SSH_AGENT.SIGN_RESPONSE`.
         ADD_IDENTITY:
             Add an (SSH2) identity.
         REMOVE_IDENTITY:
             Remove an (SSH2) identity.
         ADD_ID_CONSTRAINED:
             Add an (SSH2) identity, including key constraints.
->>>>>>> ef6258d3
 
     """
 
