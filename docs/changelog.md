# Changelog for `derivepassphrase`

[![Keeping a changelog][CHANGELOG_BADGE]][KEEP_A_CHANGELOG]
[![Using Semantic Versioning][SEMVER_BADGE]][SEMANTIC_VERSIONING]

  [CHANGELOG_BADGE]: Keep_a_changelog-E05735.svg
  [SEMVER_BADGE]: SemVer-3F4551.svg
  [KEEP_A_CHANGELOG]: https://keepachangelog.com/en/1.1.0/ 'Keeping a changelog'
  [SEMANTIC_VERSIONING]: https://semver.org/ 'Using Semantic Versioning'

<aside markdown><small>
(All entries are from the perspective of a user, not a developer.
The <q>public API</q>, as defined by Semantic Versioning, is outlined in the
[Reference section][REFERENCE]: the set of documented modules, classes,
methods and functions, and the documented behavior, options and arguments of
the command-line tools.
As per the Semantic Versioning and the Keep a Changelog terminology,
<q>Fixed</q> entries justify a <q>patch</q> release,
<q>Added</q> and <q>Deprecated</q> entries a <q>minor</q> release,
and <q>Changed</q> and <q>Removed</q> entries a <q>major</q> release.
<q>Security</q> can justify any type of release;
if <q>major</q> or <q>minor</q>, these are accompanied by corresponding
entries of the respective types above.
Again as per Semantic Versioning, at major version zero, the above
justification is not yet binding, and <em>any</em> new release may
effectively constitute a new <q>major</q> release.)
</small></aside>

  [REFERENCE]: reference/index.md

<!-- scriv changelog start -->

## 0.2.0 (2024-09-12)

### Added

  - Support configuration data export from `vault` in v0.2, v0.3 and
    storeroom formats.

    This feature requires the `cryptography` Python module, but is available
    even if `vault` is not installed. ([#1])

[#1]: https://github.com/the-13th-letter/derivepassphrase/1

### Fixed

  - Deploy versioned documentation with [mike][].  Set up a "latest" tag and
    the "0.<var>x</var>" version of the documentation with the contents so
    far.

[mike]: https://pypi.org/project/mike

### Changed

  - Changed `sequin` and `ssh_agent_client` to be submodules of
    `derivepassphrase`.  Further moved `derivepassphrase.Vault` and
    `derivepassphrase.AmbiguousByteRepresentation` into a new submodule
    `vault`, and renamed submodule `ssh_agent_client` to `ssh_agent`. ([#3])
  - Changed internal error handling and error messages, to better work in
    the context of a command-line tool. ([#4])
  - Combine and consolidate `derivepassphrase.types` and
    `derivepassphrase.ssh_agent.types` into a new submodule
    `derivepassphrase._types`.  Despite the name, the module is public.
    ([#7])
  - Warn the user when entering (directly, or via configuration
    editing/importing) a passphrase that is not in the configured Unicode
    normalization form. (But don't otherwise reject any textual master
    passphrases.) ([#9])
  - Move all existing functionality into a subcommand, in anticipation of
    other passphrase derivation schemes, with different settings.
    Automatically forward calls without a subcommand to the "vault"
    subcommand.

    Also store the settings in a file specific to the respective subsystem,
    instead of globally.  Automatically fall back to, and migrate, the old
    global settings file if no subsystem-specific configuration was found.
    ([#10])

  - Make `derivepassphrase_export` a subcommand: `derivepassphrase export`.
    ([#11])

[#3]: https://github.com/the-13th-letter/derivepassphrase/3
[#4]: https://github.com/the-13th-letter/derivepassphrase/4
[#7]: https://github.com/the-13th-letter/derivepassphrase/7
[#9]: https://github.com/the-13th-letter/derivepassphrase/9
[#10]: https://github.com/the-13th-letter/derivepassphrase/10
[#11]: https://github.com/the-13th-letter/derivepassphrase/11

### Deprecated

  - Using the implied subcommand or the implied global configuration file is
    deprecated, and will be removed in v1.0.


## 0.1.3 (2024-07-28)

### Fixed

  - Do not crash upon selecting a key on the command-line if there already
    is a key stored in the configuration. ([#5])
  - Create the configuration directory upon saving, if it does not yet
    exist.  ([#6])
  - Isolate the tests properly and consistently from the user's
    configuration, so that user configuration problems do not cause
    unrelated test failures. ([#8])
  - Add an alternate MkDocs configuration for building the documentation in
    offline mode.
  - Fix typing issues according to `mypy`'s strict mode.

[#5]: https://github.com/the-13th-letter/derivepassphrase/5
[#6]: https://github.com/the-13th-letter/derivepassphrase/6
[#8]: https://github.com/the-13th-letter/derivepassphrase/8


## 0.1.2 (2024-07-22)

### Fixed

<<<<<<< HEAD
- Include and exclude the correct files in the `sdist` and `wheel`
  distributions.  (Previously, `sdist` contained VCS artifacts, and `wheel` was
  missing some paths.)
- Lint and reformat all code using [ruff](https://pypi.org/package/ruff/).
- Mention
  [`mkdocstrings-python`](https://pypi.org/package/mkdocstrings-python/) in
  the documentation's page footer.
- Remove JavaScript and external font loading from documentation website, so
  that the site works even in restricted browser settings.
- Set up a changelog, using [towncrier](https://pypi.org/package/towncrier).
=======
  - Include and exclude the correct files in the `sdist` and `wheel`
    distributions.  (Previously, `sdist` contained VCS artifacts, and
    `wheel` was missing some paths.)
  - Lint and reformat all code using [ruff](https://astral.sh/ruff/).
  - Mention [`mkdocstrings-python`](https://mkdocstrings.github.io/python/)
    in the documentation's page footer.
  - Remove JavaScript and external font loading from documentation website,
    so that the site works even in restricted browser settings.
  - Set up a changelog, using
    [towncrier](https://pypi.org/package/towncrier).
>>>>>>> e191a498


## 0.1.1 (2024-07-14)

### Fixed

  - Restore the `__version__` attribute in all top-level packages.
  - Declare compatibility with Python 3.10 in project metadata, and include
    necessary version-specific dependencies.
  - Publish the documentation online, and link to it in the repository
    metadata and the Python package metadata.


## 0.1.0 (2024-07-14)

### Added

  - Initial release.<|MERGE_RESOLUTION|>--- conflicted
+++ resolved
@@ -116,29 +116,17 @@
 
 ### Fixed
 
-<<<<<<< HEAD
-- Include and exclude the correct files in the `sdist` and `wheel`
-  distributions.  (Previously, `sdist` contained VCS artifacts, and `wheel` was
-  missing some paths.)
-- Lint and reformat all code using [ruff](https://pypi.org/package/ruff/).
-- Mention
-  [`mkdocstrings-python`](https://pypi.org/package/mkdocstrings-python/) in
-  the documentation's page footer.
-- Remove JavaScript and external font loading from documentation website, so
-  that the site works even in restricted browser settings.
-- Set up a changelog, using [towncrier](https://pypi.org/package/towncrier).
-=======
   - Include and exclude the correct files in the `sdist` and `wheel`
     distributions.  (Previously, `sdist` contained VCS artifacts, and
     `wheel` was missing some paths.)
-  - Lint and reformat all code using [ruff](https://astral.sh/ruff/).
-  - Mention [`mkdocstrings-python`](https://mkdocstrings.github.io/python/)
+  - Lint and reformat all code using [ruff](https://pypi.org/package/ruff/).
+  - Mention
+    [`mkdocstrings-python`](https://pypi.org/package/mkdocstrings-python/)
     in the documentation's page footer.
   - Remove JavaScript and external font loading from documentation website,
     so that the site works even in restricted browser settings.
   - Set up a changelog, using
     [towncrier](https://pypi.org/package/towncrier).
->>>>>>> e191a498
 
 
 ## 0.1.1 (2024-07-14)
