--- conflicted
+++ resolved
@@ -35,39 +35,29 @@
 version = "0.1.3"
 
 [project.optional-dependencies]
-<<<<<<< HEAD
-dev = ["black", "coverage", "hatch>=1.10", "mkdocs", "mkdocs-material",
-       "mkdocstrings[python]", "pytest>=8.1", "towncrier>=23.11"]
+dev = [
+  # Development uses the hatch build system, to isolate all tools in their
+  # own virtual environment.
+  "hatch ~= 1.10",
+]
 export = [
   # The vault configuration exporter relies on cryptography.  Version 38 was
   # the first to include the `algorithms.AES256` interface, instead of only
   # the `algorithms.AES` interface.
   "cryptography >= 38.0.0",
 ]
-=======
-dev = [
-  # Development uses the hatch build system, to isolate all tools in their
-  # own virtual environment.
-  "hatch ~= 1.10",
-]
 
 [project.scripts]
 derivepassphrase = "derivepassphrase.cli:derivepassphrase"
->>>>>>> e109f3ac
+derivepassphrase_export = "derivepassphrase.exporter:derivepassphrase_export"
 
 [project.urls]
 Documentation = "https://the13thletter.info/derivepassphrase/"
 Issues = "https://github.com/the-13th-letter/derivepassphrase/issues"
 Source = "https://github.com/the-13th-letter/derivepassphrase"
 
-<<<<<<< HEAD
-[project.scripts]
-derivepassphrase = "derivepassphrase.cli:derivepassphrase"
-derivepassphrase_export = "derivepassphrase.exporter:derivepassphrase_export"
-=======
 [tool.coverage.html]
 directory = "html/coverage"
->>>>>>> e109f3ac
 
 [tool.coverage.paths]
 src = ["src"]
@@ -86,6 +76,7 @@
   "raise AssertionError",
   "raise NotImplementedError",
   'assert False',
+  '(?:typing\.)?assert_never\(',
 ]
 
 [tool.coverage.run]
@@ -104,24 +95,6 @@
 [tool.hatch.build.targets.wheel]
 packages = ['src/derivepassphrase']
 
-<<<<<<< HEAD
-[tool.hatch.envs.hatch-test]
-default-args = ['src', 'tests']
-
-[[tool.hatch.envs.hatch-test.matrix]]
-python = ["3.10", "3.11", "3.12", "pypy3.10"]
-
-[[tool.hatch.envs.hatch-test.matrix]]
-python = ["3.10", "3.11", "3.12", "pypy3.10"]
-feature = ["export"]
-
-[tool.hatch.envs.hatch-test.overrides]
-matrix.feature.features = [
-    { value = "export", if = ["export"] },
-]
-
-=======
->>>>>>> e109f3ac
 [tool.hatch.env]
 requires = [
   "hatch-mkdocs",
@@ -158,6 +131,15 @@
 [[tool.hatch.envs.hatch-test.matrix]]
 python = ["3.10", "3.11", "3.12", "pypy3.10"]
 
+[[tool.hatch.envs.hatch-test.matrix]]
+python = ["3.10", "3.11", "3.12", "pypy3.10"]
+feature = ["export"]
+
+[tool.hatch.envs.hatch-test.overrides]
+matrix.feature.features = [
+    { value = "export", if = ["export"] },
+]
+
 [tool.hatch.envs.release]
 extra-dependencies = [
   "towncrier >= 23.11"
@@ -170,12 +152,9 @@
   "mypy ~= 1.0",
   "pytest ~= 8.1",
 ]
-<<<<<<< HEAD
 features = [
     "export",
 ]
-=======
->>>>>>> e109f3ac
 
 [tool.hatch.envs.types.scripts]
 check = "mypy --install-types --non-interactive {args:src/derivepassphrase tests}"
@@ -191,29 +170,11 @@
 sqlite_cache = true
 enable_error_code = ['ignore-without-code']
 
-<<<<<<< HEAD
-[tool.coverage.report]
-skip_covered = false
-skip_empty = true
-precision = 3
-partial_branches = [
-    'pragma: no branch',
-]
-exclude_also = [
-  "if __name__ == .__main__.:",
-  'if (?:typing\.)?TYPE_CHECKING:',
-  "raise AssertionError",
-  "raise NotImplementedError",
-  'assert False',
-  '(?:typing\.)?assert_never\(',
-]
-=======
 [tool.pytest.ini_options]
 addopts = '--doctest-modules'
 pythonpath = ['src']
 testpaths = ['src', 'tests']
 xfail_strict = true
->>>>>>> e109f3ac
 
 [tool.ruff]
 line-length = 79
